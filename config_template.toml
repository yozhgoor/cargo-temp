# cargo-temp's configuration file.

# ================
# General settings
# ================

# Display a welcome message explaining how to exit and preserve the project on when a new temporary
# project is created.
# Default: true
welcome_message = {welcome_message}

# Directory where temporary projects are created.
# Default: System cache directory.
# If the directory does not exist, it will be created automatically.
temporary_project_dir = "{temporary_project_dir}"

# Prompt for confirmation before deleting the project on exit.
# Default: false
#prompt = false

# Directory where the temporary projects will be preserved.
# Default: None, temporary projects are not moved on exit.
# Example:
#preserved_project_dir = "/home/user/lab"

# Version Control System (VCS) to use for new projects..
# Possible values: "git", "none" or any VCS supported by `cargo new -vcs`.
# Default: "git" (implicit default from Cargo).
#vcs = "git"

# Number of commits to retain in the history when cloning a Git repository.
# Set to 0 to keep the full history.
# Default: 1 (only the latest commit).
#git_repo_depth = 1

# Override the default target directory for cargo builds.
# Default: project-specific `target` directory.
#cargo_target_dir = "target"

# ===============
# Editor settings
# ===============

# Path to your preferred editor or IDE.
# If specified, `cargo-temp` will open the editor instead of a shell.

# Example for VS Code:
#editor = "code"
#editor_args = [ "--wait", "--new-window" ]

# ============
# Subprocesses
# ============

# You can spawn subprocesses to run alongside your temporary project.
#
# The required field for each subprocess:
# - `command`: a shell command to run (e.g., "cargo watch").
#
# Optional fields:
# - `foreground`: If true, the process runs in the foreground; if false, it runs in the
#   background (default: false).
# - `working_dir`: Override the working directory (default: temporary project directory).
# - `keep_on_exit`: Keep the process running after exiting the shell/editor (default: false).
#   Note: This setting has no effect for foreground processes.
# - `env`: Environment variables to set for the subprocess.
#
# Platform specifics settings:
# - Unix
#   - `stdout`: Boolean. Enable or disable stdout output (default: false for background, true for
#   foreground).
#   - `stderr`: Boolean. Enable or disable stderr output (default: true for foreground, false for
#   background).
# - Windows
#   - `inherit_handles`: Boolean. Allow the subprocess to inherit handles from the parent process
#   (default: false).
#
<<<<<<< HEAD
# [[subprocess]]
# command = "alacritty -e cargo watch"
# foreground = true
# env = {{ RUSTFLAGS = "-A warnings", RUST_BACKTRACE = "1" }}
=======
#[[subprocess]]
#command = "alacritty -e cargo watch"
>>>>>>> 8f2d97b2
<|MERGE_RESOLUTION|>--- conflicted
+++ resolved
@@ -75,12 +75,6 @@
 #   - `inherit_handles`: Boolean. Allow the subprocess to inherit handles from the parent process
 #   (default: false).
 #
-<<<<<<< HEAD
-# [[subprocess]]
-# command = "alacritty -e cargo watch"
-# foreground = true
-# env = {{ RUSTFLAGS = "-A warnings", RUST_BACKTRACE = "1" }}
-=======
 #[[subprocess]]
 #command = "alacritty -e cargo watch"
->>>>>>> 8f2d97b2
+#env = {{ RUSTFLAGS = "-A warnings", RUST_BACKTRACE = "1" }}