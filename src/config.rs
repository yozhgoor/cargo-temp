--- conflicted
+++ resolved
@@ -7,11 +7,8 @@
 
 #[derive(Serialize, Deserialize)]
 pub struct Config {
-<<<<<<< HEAD
     pub welcome_message: bool,
-=======
     #[serde(default)]
->>>>>>> a9f7b66d
     pub cargo_target_dir: Option<String>,
     #[serde(default)]
     pub prompt: bool,
