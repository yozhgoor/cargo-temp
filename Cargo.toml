[package]
name = "cargo-temp"
version = "0.2.5"
edition = "2018"
license = "MIT OR Apache-2.0"
description = "A CLI tool that allow you to create a temporary new rust project using cargo with already installed dependencies"
repository = "https://github.com/yozhgoor/cargo-temp"
homepage = "https://github.com/yozhgoor/cargo-temp"
documentation = "https://docs.rs/cargo-temp"
readme = "README.md"
keywords = ["cargo", "temporary", "project", "cli", "dependencies"]
categories = ["development-tools::cargo-plugins"]
include = ["src/**/*.rs", "README.md", "LICENSE.Apache-2.0", "LICENSE.MIT"]

[dependencies]
anyhow = "1.0"
clap = "=3.0.0-beta.5"
libc = "0.2"
log = "0.4"
serde = { version = "1.0", features = ["derive"] }
tempfile = "3"
toml = "0.5"
regex = "1.5.4"
once_cell = "1.8.0"

[target.'cfg(windows)'.dependencies]
<<<<<<< HEAD
cargo-temp-bindings = { path = "cargo-temp-bindings", version = "^0.0" }
create_process_w = { version = "0.1", package = "CreateProcessW" }
dirs = "3"
=======
windows-sys = { version = "0.28", features = ["Win32_System_Console", "Win32_Foundation"] }
dirs = "4"
>>>>>>> b24d677b

[target.'cfg(unix)'.dependencies]
xdg = "2.2"<|MERGE_RESOLUTION|>--- conflicted
+++ resolved
@@ -24,14 +24,9 @@
 once_cell = "1.8.0"
 
 [target.'cfg(windows)'.dependencies]
-<<<<<<< HEAD
-cargo-temp-bindings = { path = "cargo-temp-bindings", version = "^0.0" }
 create_process_w = { version = "0.1", package = "CreateProcessW" }
-dirs = "3"
-=======
 windows-sys = { version = "0.28", features = ["Win32_System_Console", "Win32_Foundation"] }
 dirs = "4"
->>>>>>> b24d677b
 
 [target.'cfg(unix)'.dependencies]
 xdg = "2.2"